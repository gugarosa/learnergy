--- conflicted
+++ resolved
@@ -167,7 +167,7 @@
             mse.append(model_mse)
             pl.append(model_pl)
 
-<<<<<<< HEAD
+
             #Run for all but last layer
             if i < len(self.models)-1:
                 # If the dataset has a transform
@@ -181,25 +181,9 @@
                     samples = d.data
     
                 # Checking whether GPU is avaliable and if it should be used
-                if self.device == 'cuda':
+                if self.device == "cuda":
                     # Applies the GPU usage to the data
                     samples = samples.cuda()
-=======
-            # If the dataset has a transform
-            if d.transform:
-                # Applies the transform over the samples
-                samples = d.transform(d.data)
-
-            # If there is no transform
-            else:
-                # Just gather the samples
-                samples = d.data
-
-            # Checking whether GPU is avaliable and if it should be used
-            if self.device == "cuda":
-                # Applies the GPU usage to the data
-                samples = samples.cuda()
->>>>>>> 3d81bd6a
 
                 # Reshape the samples into an appropriate shape
                 samples = samples.reshape(len(dataset), model.n_visible)
@@ -216,31 +200,18 @@
                 # Performs a forward pass over the samples
                 samples, _ = model.hidden_sampling(samples)
 
-<<<<<<< HEAD
                 # Aggregates the residual learning
-                samples = torch.mul(
-                    samples, self.zetta1) + torch.mul(self.calculate_residual(pre_activation), self.zetta2)
-=======
-            # Aggregates the residual learning
-            samples = torch.mul(samples, self.zetta1) + torch.mul(
-                self.calculate_residual(pre_activation), self.zetta2
-            )
->>>>>>> 3d81bd6a
+                samples = torch.mul(samples, self.zetta1) + torch.mul(
+                    self.calculate_residual(pre_activation), self.zetta2
+                )
 
                 # Normalizes the input for the next layer
                 samples = torch.div(samples, torch.max(samples))
 
-<<<<<<< HEAD
                 # Checking whether GPU is being used
-                if self.device == 'cuda':
+                if self.device == "cuda":
                     # If yes, get samples back to the CPU
                     samples = samples.cpu()
-=======
-            # Checking whether GPU is being used
-            if self.device == "cuda":
-                # If yes, get samples back to the CPU
-                samples = samples.cpu()
->>>>>>> 3d81bd6a
 
                 # Detaches the variable from the computing graph
                 samples = samples.detach()
