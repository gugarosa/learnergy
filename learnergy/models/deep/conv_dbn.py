--- conflicted
+++ resolved
@@ -1,461 +1,437 @@
-"""Convolutional Deep Belief Network.
-"""
-
-from typing import List, Optional, Tuple, Union
-
-import torch
-from torch.utils.data import DataLoader
-from tqdm import tqdm
-
-import learnergy.utils.exception as e
-from learnergy.core import Dataset, Model
-from learnergy.models.bernoulli import ConvRBM
-from learnergy.models.gaussian import GaussianConvRBM
-from learnergy.utils import logging
-
-logger = logging.get_logger(__name__)
-
-<<<<<<< HEAD
-MODELS = {
-    'bernoulli': ConvRBM,
-    'bernoulli_transpose': ConvTransposeRBM,
-    'gaussian': GaussianConvRBM,
-    'gaussian_transpose': GaussianConvTransposeRBM
-}
-=======
-MODELS = {"bernoulli": ConvRBM, "gaussian": GaussianConvRBM}
->>>>>>> 3d81bd6a
-
-
-class ConvDBN(Model):
-    """A ConvDBN class provides the basic implementation for Convolutional DBNs.
-
-    References:
-        H. Lee, et al.
-        Convolutional deep belief networks for scalable unsupervised learning of hierarchical representations.
-        Proceedings of the 26th annual international conference on machine learning (2009).
-
-    """
-
-    def __init__(
-        self,
-        model: Optional[str] = "bernoulli",
-        visible_shape: Optional[Tuple[int, int]] = (28, 28),
-        filter_shape: Optional[Tuple[Tuple[int, int], ...]] = ((7, 7),),
-        n_filters: Optional[Tuple[int, ...]] = (16,),
-        n_channels: Optional[int] = 1,
-        steps: Optional[Tuple[int, ...]] = (1,),
-        learning_rate: Optional[Tuple[float, ...]] = (0.1,),
-        momentum: Optional[Tuple[float, ...]] = (0.0,),
-        decay: Optional[Tuple[float, ...]] = (0.0,),
-        use_gpu: Optional[bool] = False,
-    ):
-        """Initialization method.
-
-        Args:
-            model: Indicates which type of ConvRBM should be used to compose the DBN.
-            visible_shape: Shape of visible units.
-            filter_shape: Shape of filters per layer.
-            n_filters: Number of filters per layer.
-            n_channels: Number of channels.
-            steps: Number of Gibbs' sampling steps per layer.
-            learning_rate: Learning rate per layer.
-            momentum: Momentum parameter per layer.
-            decay: Weight decay used for penalization per layer.
-            use_gpu: Whether GPU should be used or not.
-
-        """
-
-        logger.info("Overriding class: Model -> ConvDBN.")
-
-        super(ConvDBN, self).__init__(use_gpu=use_gpu)
-
-        # Shape of visible units
-        self.visible_shape = visible_shape
-
-        # Shape of filters
-        self.filter_shape = filter_shape
-
-        # Number of filters
-        self.n_filters = n_filters
-
-        # Number of channels
-        self.n_channels = n_channels
-
-        # Number of layers
-        self.n_layers = len(n_filters)
-
-        # Number of steps Gibbs' sampling steps
-        self.steps = steps
-
-        # Learning rate
-        self.lr = learning_rate
-
-        # Momentum parameter
-        self.momentum = momentum
-
-        # Weight decay
-        self.decay = decay
-
-        # List of models (RBMs)
-        self.models = []
-
-        # For every possible layer
-        for i in range(self.n_layers):
-            # Creates an CRBM
-<<<<<<< HEAD
-            if isinstance(model, list):
-                    #Use user-specified layers
-                    mdl = model[i]
-                else:
-                    mdl = model
-
-
-            m = MODELS[mdl](visible_shape, self.filter_shape[i], self.n_filters[i],
-                              n_channels, self.steps[i], self.lr[i], self.momentum[i], self.decay[i], use_gpu)
-=======
-            m = MODELS[model](
-                visible_shape,
-                self.filter_shape[i],
-                self.n_filters[i],
-                n_channels,
-                self.steps[i],
-                self.lr[i],
-                self.momentum[i],
-                self.decay[i],
-                use_gpu,
-            )
->>>>>>> 3d81bd6a
-
-            # Re-defines the visible shape
-            visible_shape = (
-                visible_shape[0] - self.filter_shape[i][0] + 1,
-                visible_shape[1] - self.filter_shape[i][1] + 1,
-            )
-
-            # Also defines the new number of channels
-            n_channels = self.n_filters[i]
-
-            # Appends the model to the list
-            self.models.append(m)
-
-        # Checks if current device is CUDA-based
-        if self.device == "cuda":
-            # If yes, uses CUDA in the whole class
-            self.cuda()
-
-        logger.info("Class overrided.")
-
-    @property
-    def visible_shape(self) -> Tuple[int, int]:
-        """Shape of visible units."""
-
-        return self._visible_shape
-
-    @visible_shape.setter
-    def visible_shape(self, visible_shape: Tuple[int, int]) -> None:
-        self._visible_shape = visible_shape
-
-    @property
-    def filter_shape(self) -> Tuple[Tuple[int, int], ...]:
-        """Shape of filters."""
-
-        return self._filter_shape
-
-    @filter_shape.setter
-    def filter_shape(self, filter_shape: Tuple[Tuple[int, int], ...]) -> None:
-        self._filter_shape = filter_shape
-
-    @property
-    def n_filters(self) -> Tuple[int, ...]:
-        """Number of filters."""
-
-        return self._n_filters
-
-    @n_filters.setter
-    def n_filters(self, n_filters: Tuple[int, ...]) -> None:
-        self._n_filters = n_filters
-
-    @property
-    def n_channels(self) -> int:
-        """Number of channels."""
-
-        return self._n_channels
-
-    @n_channels.setter
-    def n_channels(self, n_channels: int) -> None:
-        if n_channels <= 0:
-            raise e.ValueError("`n_channels` should be > 0")
-
-        self._n_channels = n_channels
-
-    @property
-    def n_layers(self) -> int:
-        """Number of layers."""
-
-        return self._n_layers
-
-    @n_layers.setter
-    def n_layers(self, n_layers: int) -> None:
-        if n_layers <= 0:
-            raise e.ValueError("`n_layers` should be > 0")
-
-        self._n_layers = n_layers
-
-    @property
-    def steps(self) -> Tuple[int, ...]:
-        """Number of steps Gibbs' sampling steps per layer."""
-
-        return self._steps
-
-    @steps.setter
-    def steps(self, steps: Tuple[int, ...]) -> None:
-        if len(steps) != self.n_layers:
-            raise e.SizeError(f"`steps` should have size equal as {self.n_layers}")
-
-        self._steps = steps
-
-    @property
-    def lr(self) -> Tuple[float, ...]:
-        """Learning rate per layer."""
-
-        return self._lr
-
-    @lr.setter
-    def lr(self, lr: Tuple[float, ...]) -> None:
-        if len(lr) != self.n_layers:
-            raise e.SizeError(f"`lr` should have size equal as {self.n_layers}")
-
-        self._lr = lr
-
-    @property
-    def momentum(self) -> Tuple[float, ...]:
-        """Momentum parameter per layer."""
-
-        return self._momentum
-
-    @momentum.setter
-    def momentum(self, momentum: Tuple[float, ...]) -> None:
-        if len(momentum) != self.n_layers:
-            raise e.SizeError(f"`momentum` should have size equal as {self.n_layers}")
-
-        self._momentum = momentum
-
-    @property
-    def decay(self) -> Tuple[float, ...]:
-        """Weight decay per layer."""
-
-        return self._decay
-
-    @decay.setter
-    def decay(self, decay: Tuple[float, ...]) -> None:
-        if len(decay) != self.n_layers:
-            raise e.SizeError(f"`decay` should have size equal as {self.n_layers}")
-
-        self._decay = decay
-
-    @property
-    def models(self) -> List[torch.nn.Module]:
-        """List of models (RBMs)."""
-
-        return self._models
-
-    @models.setter
-    def models(self, models: List[torch.nn.Module]) -> None:
-        self._models = models
-
-    def fit(
-        self,
-        dataset: Union[torch.utils.data.Dataset, Dataset],
-        batch_size: Optional[int] = 128,
-        epochs: Optional[Tuple[int, ...]] = (10, 10),
-    ) -> float:
-        """Fits a new ConvDBN model.
-
-        Args:
-            dataset: A Dataset object containing the training data.
-            batch_size: Amount of samples per batch.
-            epochs: Number of training epochs per layer.
-
-        Returns:
-            (float): MSE (mean squared error) from the training step.
-
-        """
-
-        # Checking if the length of number of epochs' list is correct
-        if len(epochs) != self.n_layers:
-            # If not, raises an error
-            raise e.SizeError(("`epochs` should have size equal as %d", self.n_layers))
-
-        # Initializing MSE as a list
-        mse = []
-
-        # Initializing the dataset's variables
-        samples, targets, transform = (
-            dataset.data.numpy(),
-            dataset.targets.numpy(),
-            dataset.transform,
-        )
-
-        # For every possible model (ConvRBM)
-        for i, model in enumerate(self.models):
-            logger.info("Fitting layer %d/%d ...", i + 1, self.n_layers)
-
-            # Creating the dataset
-            d = Dataset(samples, targets, transform)
-
-            # Fits the RBM
-            model_mse = model.fit(d, batch_size, epochs[i])
-
-            # Appending the metrics
-            mse.append(model_mse)
-
-            if i < len(self.models)-1:
-                # If the dataset has a transform
-                if d.transform:
-                    # Applies the transform over the samples
-                    samples = d.transform(d.data)
-
-                # If there is no transform
-                else:
-                    # Just gather the samples
-                    samples = d.data
-
-<<<<<<< HEAD
-                # Checking whether GPU is avaliable and if it should be used
-                if self.device == 'cuda':
-                    # Applies the GPU usage to the data
-                    samples = samples.cuda()
-
-                # Reshape the samples into an appropriate shape
-                samples = samples.reshape(len(dataset), model.n_channels, model.visible_shape[0], model.visible_shape[1])
-=======
-            # Checking whether GPU is avaliable and if it should be used
-            if self.device == "cuda":
-                # Applies the GPU usage to the data
-                samples = samples.cuda()
-
-            # Reshape the samples into an appropriate shape
-            samples = samples.reshape(
-                len(dataset),
-                model.n_channels,
-                model.visible_shape[0],
-                model.visible_shape[1],
-            )
->>>>>>> 3d81bd6a
-
-                # Gathers the targets
-                targets = d.targets
-
-                # Gathers the transform callable from current dataset
-                transform = None
-
-                # Performs a forward pass over the samples to get their probabilities
-                samples, _ = model.hidden_sampling(samples)
-
-<<<<<<< HEAD
-                # Checking whether GPU is being used
-                if self.device == 'cuda':
-                    # If yes, get samples back to the CPU
-                    samples = samples.cpu()
-=======
-            # Checking whether GPU is being used
-            if self.device == "cuda":
-                # If yes, get samples back to the CPU
-                samples = samples.cpu()
->>>>>>> 3d81bd6a
-
-                # Detaches the variable from the computing graph
-                samples = samples.detach()
-
-        return mse
-
-    def reconstruct(
-        self, dataset: torch.utils.data.Dataset
-    ) -> Tuple[float, torch.Tensor]:
-        """Reconstructs batches of new samples.
-
-        Args:
-            dataset (torch.utils.data.Dataset): A Dataset object containing the training data.
-
-        Returns:
-            (Tuple[float, torch.Tensor]): Reconstruction error and visible probabilities, i.e., P(v|h).
-
-        """
-
-        logger.info("Reconstructing new samples ...")
-
-        # Resetting MSE to zero
-        mse = 0
-
-        # Defining the batch size as the amount of samples in the dataset
-        batch_size = len(dataset)
-
-        # Transforming the dataset into training batches
-        batches = DataLoader(
-            dataset, batch_size=batch_size, shuffle=False, num_workers=0
-        )
-
-        # For every batch
-        for samples, _ in tqdm(batches):
-            # Flattening the samples' batch
-            samples = samples.reshape(
-                len(samples),
-                self.n_channels,
-                self.visible_shape[0],
-                self.visible_shape[1],
-            )
-
-            # Checking whether GPU is avaliable and if it should be used
-            if self.device == "cuda":
-                # Applies the GPU usage to the data
-                samples = samples.cuda()
-
-            # Applying the initial hidden probabilities as the samples
-            hidden_probs = samples
-
-            # For every possible model (CRBM)
-            for model in self.models:
-                # Performing a hidden layer sampling
-                hidden_probs, _ = model.hidden_sampling(hidden_probs)
-
-            # Applying the initial visible probabilities as the hidden probabilities
-            visible_probs = hidden_probs
-
-            # For every possible model (CRBM)
-            for model in reversed(self.models):
-                # Performing a visible layer sampling
-                visible_probs, visible_states = model.visible_sampling(visible_probs)
-
-            # Calculating current's batch reconstruction MSE
-            batch_mse = torch.div(
-                torch.sum(torch.pow(samples - visible_states, 2)), batch_size
-            )
-
-            # Summing up to reconstruction's MSE
-            mse += batch_mse
-
-        # Normalizing the MSE with the number of batches
-        mse /= len(batches)
-
-        logger.info("MSE: %f", mse)
-
-        return mse, visible_probs
-
-    def forward(self, x: torch.Tensor) -> torch.Tensor:
-        """Performs a forward pass over the data.
-
-        Args:
-            x: An input tensor for computing the forward pass.
-
-        Returns:
-            (torch.Tensor): A tensor containing the ConvDBN's outputs.
-
-        """
-
-        # For every possible model
-        for model in self.models:
-            # Calculates the outputs of the model
-            x, _ = model.hidden_sampling(x)
-
-        return x
+"""Convolutional Deep Belief Network.
+"""
+
+from typing import List, Optional, Tuple, Union
+
+import torch
+from torch.utils.data import DataLoader
+from tqdm import tqdm
+
+import learnergy.utils.exception as e
+from learnergy.core import Dataset, Model
+from learnergy.models.bernoulli import ConvRBM
+from learnergy.models.gaussian import GaussianConvRBM
+from learnergy.utils import logging
+
+logger = logging.get_logger(__name__)
+
+
+MODELS = {
+    "bernoulli": ConvRBM,
+    "bernoulli_transpose": ConvTransposeRBM,
+    "gaussian": GaussianConvRBM,
+    "gaussian_transpose": GaussianConvTransposeRBM
+}
+
+class ConvDBN(Model):
+    """A ConvDBN class provides the basic implementation for Convolutional DBNs.
+
+    References:
+        H. Lee, et al.
+        Convolutional deep belief networks for scalable unsupervised learning of hierarchical representations.
+        Proceedings of the 26th annual international conference on machine learning (2009).
+
+    """
+
+    def __init__(
+        self,
+        model: Optional[str] = "bernoulli",
+        visible_shape: Optional[Tuple[int, int]] = (28, 28),
+        filter_shape: Optional[Tuple[Tuple[int, int], ...]] = ((7, 7),),
+        n_filters: Optional[Tuple[int, ...]] = (16,),
+        n_channels: Optional[int] = 1,
+        steps: Optional[Tuple[int, ...]] = (1,),
+        learning_rate: Optional[Tuple[float, ...]] = (0.1,),
+        momentum: Optional[Tuple[float, ...]] = (0.0,),
+        decay: Optional[Tuple[float, ...]] = (0.0,),
+        use_gpu: Optional[bool] = False,
+    ):
+        """Initialization method.
+
+        Args:
+            model: Indicates which type of ConvRBM should be used to compose the DBN.
+            visible_shape: Shape of visible units.
+            filter_shape: Shape of filters per layer.
+            n_filters: Number of filters per layer.
+            n_channels: Number of channels.
+            steps: Number of Gibbs' sampling steps per layer.
+            learning_rate: Learning rate per layer.
+            momentum: Momentum parameter per layer.
+            decay: Weight decay used for penalization per layer.
+            use_gpu: Whether GPU should be used or not.
+
+        """
+
+        logger.info("Overriding class: Model -> ConvDBN.")
+
+        super(ConvDBN, self).__init__(use_gpu=use_gpu)
+
+        # Shape of visible units
+        self.visible_shape = visible_shape
+
+        # Shape of filters
+        self.filter_shape = filter_shape
+
+        # Number of filters
+        self.n_filters = n_filters
+
+        # Number of channels
+        self.n_channels = n_channels
+
+        # Number of layers
+        self.n_layers = len(n_filters)
+
+        # Number of steps Gibbs' sampling steps
+        self.steps = steps
+
+        # Learning rate
+        self.lr = learning_rate
+
+        # Momentum parameter
+        self.momentum = momentum
+
+        # Weight decay
+        self.decay = decay
+
+        # List of models (RBMs)
+        self.models = []
+
+        # For every possible layer
+        for i in range(self.n_layers):
+            # Creates an CRBM
+
+            if isinstance(model, list):
+                    #Use user-specified layers
+                    mdl = model[i]
+                else:
+                    mdl = model
+
+            m = MODELS[mdl](
+                visible_shape,
+                self.filter_shape[i],
+                self.n_filters[i],
+                n_channels,
+                self.steps[i],
+                self.lr[i],
+                self.momentum[i],
+                self.decay[i],
+                use_gpu,
+            )
+
+
+            # Re-defines the visible shape
+            visible_shape = (
+                visible_shape[0] - self.filter_shape[i][0] + 1,
+                visible_shape[1] - self.filter_shape[i][1] + 1,
+            )
+
+            # Also defines the new number of channels
+            n_channels = self.n_filters[i]
+
+            # Appends the model to the list
+            self.models.append(m)
+
+        # Checks if current device is CUDA-based
+        if self.device == "cuda":
+            # If yes, uses CUDA in the whole class
+            self.cuda()
+
+        logger.info("Class overrided.")
+
+    @property
+    def visible_shape(self) -> Tuple[int, int]:
+        """Shape of visible units."""
+
+        return self._visible_shape
+
+    @visible_shape.setter
+    def visible_shape(self, visible_shape: Tuple[int, int]) -> None:
+        self._visible_shape = visible_shape
+
+    @property
+    def filter_shape(self) -> Tuple[Tuple[int, int], ...]:
+        """Shape of filters."""
+
+        return self._filter_shape
+
+    @filter_shape.setter
+    def filter_shape(self, filter_shape: Tuple[Tuple[int, int], ...]) -> None:
+        self._filter_shape = filter_shape
+
+    @property
+    def n_filters(self) -> Tuple[int, ...]:
+        """Number of filters."""
+
+        return self._n_filters
+
+    @n_filters.setter
+    def n_filters(self, n_filters: Tuple[int, ...]) -> None:
+        self._n_filters = n_filters
+
+    @property
+    def n_channels(self) -> int:
+        """Number of channels."""
+
+        return self._n_channels
+
+    @n_channels.setter
+    def n_channels(self, n_channels: int) -> None:
+        if n_channels <= 0:
+            raise e.ValueError("`n_channels` should be > 0")
+
+        self._n_channels = n_channels
+
+    @property
+    def n_layers(self) -> int:
+        """Number of layers."""
+
+        return self._n_layers
+
+    @n_layers.setter
+    def n_layers(self, n_layers: int) -> None:
+        if n_layers <= 0:
+            raise e.ValueError("`n_layers` should be > 0")
+
+        self._n_layers = n_layers
+
+    @property
+    def steps(self) -> Tuple[int, ...]:
+        """Number of steps Gibbs' sampling steps per layer."""
+
+        return self._steps
+
+    @steps.setter
+    def steps(self, steps: Tuple[int, ...]) -> None:
+        if len(steps) != self.n_layers:
+            raise e.SizeError(f"`steps` should have size equal as {self.n_layers}")
+
+        self._steps = steps
+
+    @property
+    def lr(self) -> Tuple[float, ...]:
+        """Learning rate per layer."""
+
+        return self._lr
+
+    @lr.setter
+    def lr(self, lr: Tuple[float, ...]) -> None:
+        if len(lr) != self.n_layers:
+            raise e.SizeError(f"`lr` should have size equal as {self.n_layers}")
+
+        self._lr = lr
+
+    @property
+    def momentum(self) -> Tuple[float, ...]:
+        """Momentum parameter per layer."""
+
+        return self._momentum
+
+    @momentum.setter
+    def momentum(self, momentum: Tuple[float, ...]) -> None:
+        if len(momentum) != self.n_layers:
+            raise e.SizeError(f"`momentum` should have size equal as {self.n_layers}")
+
+        self._momentum = momentum
+
+    @property
+    def decay(self) -> Tuple[float, ...]:
+        """Weight decay per layer."""
+
+        return self._decay
+
+    @decay.setter
+    def decay(self, decay: Tuple[float, ...]) -> None:
+        if len(decay) != self.n_layers:
+            raise e.SizeError(f"`decay` should have size equal as {self.n_layers}")
+
+        self._decay = decay
+
+    @property
+    def models(self) -> List[torch.nn.Module]:
+        """List of models (RBMs)."""
+
+        return self._models
+
+    @models.setter
+    def models(self, models: List[torch.nn.Module]) -> None:
+        self._models = models
+
+    def fit(
+        self,
+        dataset: Union[torch.utils.data.Dataset, Dataset],
+        batch_size: Optional[int] = 128,
+        epochs: Optional[Tuple[int, ...]] = (10, 10),
+    ) -> float:
+        """Fits a new ConvDBN model.
+
+        Args:
+            dataset: A Dataset object containing the training data.
+            batch_size: Amount of samples per batch.
+            epochs: Number of training epochs per layer.
+
+        Returns:
+            (float): MSE (mean squared error) from the training step.
+
+        """
+
+        # Checking if the length of number of epochs' list is correct
+        if len(epochs) != self.n_layers:
+            # If not, raises an error
+            raise e.SizeError(("`epochs` should have size equal as %d", self.n_layers))
+
+        # Initializing MSE as a list
+        mse = []
+
+        # Initializing the dataset's variables
+        samples, targets, transform = (
+            dataset.data.numpy(),
+            dataset.targets.numpy(),
+            dataset.transform,
+        )
+
+        # For every possible model (ConvRBM)
+        for i, model in enumerate(self.models):
+            logger.info("Fitting layer %d/%d ...", i + 1, self.n_layers)
+
+            # Creating the dataset
+            d = Dataset(samples, targets, transform)
+
+            # Fits the RBM
+            model_mse = model.fit(d, batch_size, epochs[i])
+
+            # Appending the metrics
+            mse.append(model_mse)
+
+            if i < len(self.models)-1:
+                # If the dataset has a transform
+                if d.transform:
+                    # Applies the transform over the samples
+                    samples = d.transform(d.data)
+
+                # If there is no transform
+                else:
+                    # Just gather the samples
+                    samples = d.data
+
+                # Checking whether GPU is avaliable and if it should be used
+                if self.device == "cuda":
+                    # Applies the GPU usage to the data
+                    samples = samples.cuda()
+
+                # Reshape the samples into an appropriate shape
+                samples = samples.reshape(
+                    len(dataset),
+                    model.n_channels,
+                    model.visible_shape[0],
+                    model.visible_shape[1],
+                )
+
+                # Gathers the targets
+                targets = d.targets
+
+                # Gathers the transform callable from current dataset
+                transform = None
+
+                # Performs a forward pass over the samples to get their probabilities
+                samples, _ = model.hidden_sampling(samples)
+
+
+                # Checking whether GPU is being used
+                if self.device == "cuda":
+                    # If yes, get samples back to the CPU
+                    samples = samples.cpu()
+
+                # Detaches the variable from the computing graph
+                samples = samples.detach()
+
+        return mse
+
+    def reconstruct(
+        self, dataset: torch.utils.data.Dataset
+    ) -> Tuple[float, torch.Tensor]:
+        """Reconstructs batches of new samples.
+
+        Args:
+            dataset (torch.utils.data.Dataset): A Dataset object containing the training data.
+
+        Returns:
+            (Tuple[float, torch.Tensor]): Reconstruction error and visible probabilities, i.e., P(v|h).
+
+        """
+
+        logger.info("Reconstructing new samples ...")
+
+        # Resetting MSE to zero
+        mse = 0
+
+        # Defining the batch size as the amount of samples in the dataset
+        batch_size = len(dataset)
+
+        # Transforming the dataset into training batches
+        batches = DataLoader(
+            dataset, batch_size=batch_size, shuffle=False, num_workers=0
+        )
+
+        # For every batch
+        for samples, _ in tqdm(batches):
+            # Flattening the samples' batch
+            samples = samples.reshape(
+                len(samples),
+                self.n_channels,
+                self.visible_shape[0],
+                self.visible_shape[1],
+            )
+
+            # Checking whether GPU is avaliable and if it should be used
+            if self.device == "cuda":
+                # Applies the GPU usage to the data
+                samples = samples.cuda()
+
+            # Applying the initial hidden probabilities as the samples
+            hidden_probs = samples
+
+            # For every possible model (CRBM)
+            for model in self.models:
+                # Performing a hidden layer sampling
+                hidden_probs, _ = model.hidden_sampling(hidden_probs)
+
+            # Applying the initial visible probabilities as the hidden probabilities
+            visible_probs = hidden_probs
+
+            # For every possible model (CRBM)
+            for model in reversed(self.models):
+                # Performing a visible layer sampling
+                visible_probs, visible_states = model.visible_sampling(visible_probs)
+
+            # Calculating current's batch reconstruction MSE
+            batch_mse = torch.div(
+                torch.sum(torch.pow(samples - visible_states, 2)), batch_size
+            )
+
+            # Summing up to reconstruction's MSE
+            mse += batch_mse
+
+        # Normalizing the MSE with the number of batches
+        mse /= len(batches)
+
+        logger.info("MSE: %f", mse)
+
+        return mse, visible_probs
+
+    def forward(self, x: torch.Tensor) -> torch.Tensor:
+        """Performs a forward pass over the data.
+
+        Args:
+            x: An input tensor for computing the forward pass.
+
+        Returns:
+            (torch.Tensor): A tensor containing the ConvDBN's outputs.
+
+        """
+
+        # For every possible model
+        for model in self.models:
+            # Calculates the outputs of the model
+            x, _ = model.hidden_sampling(x)
+
+        return x