--- conflicted
+++ resolved
@@ -57,18 +57,8 @@
         """Initialization method.
 
         Args:
-<<<<<<< HEAD
-            model (str): Indicates which type of RBM should be used to compose the DBN. Can be string or list. If string, layer 2 and beyond are of type 'sigmoid'
-            n_visible (int): Amount of visible units.
-            n_hidden (tuple): Amount of hidden units per layer.
-            steps (tuple): Number of Gibbs' sampling steps per layer.
-            learning_rate (tuple): Learning rate per layer.
-            momentum (tuple): Momentum parameter per layer.
-            decay (tuple): Weight decay used for penalization per layer.
-            temperature (tuple): Temperature factor per layer.
-            use_gpu (boolean): Whether GPU should be used or not.
-=======
-            model: Indicates which type of RBM should be used to compose the DBN.
+
+            model: Indicates which type of RBM should be used to compose the DBN. Can be string or list. If string, layer 2 and beyond are of type 'sigmoid'
             n_visible: Amount of visible units.
             n_hidden: Amount of hidden units per layer.
             steps: Number of Gibbs' sampling steps per layer.
@@ -77,7 +67,6 @@
             decay: Weight decay used for penalization per layer.
             temperature: Temperature factor per layer.
             use_gpu: Whether GPU should be used or not.
->>>>>>> 3d81bd6a
 
         """
 
@@ -130,21 +119,15 @@
                 # Gathers the number of input units as previous number of hidden units
                 n_input = self.n_hidden[i - 1]
 
-<<<<<<< HEAD
+
                 if isinstance(model, list):
                     #Use user-specified layers
                     mdl = model[i]
                 else:
                     # After creating the first layer, we need to change the model's type to sigmoid
-                    mdl = 'sigmoid'
-
-            # Creates an RBM
-            m = MODELS[mdl](n_input, self.n_hidden[i], self.steps[i],
-                              self.lr[i], self.momentum[i], self.decay[i], self.T[i], use_gpu)
-=======
-                # After creating the first layer, we need to change the model's type to sigmoid
-                model = "sigmoid"
-
+                    mdl = "sigmoid"
+
+          
             # Creates an RBM
             m = MODELS[model](
                 n_input,
@@ -156,7 +139,6 @@
                 self.T[i],
                 use_gpu,
             )
->>>>>>> 3d81bd6a
 
             # Appends the model to the list
             self.models.append(m)
@@ -327,7 +309,6 @@
             mse.append(model_mse)
             pl.append(model_pl)
 
-<<<<<<< HEAD
             #Run for all but last layer
             if i < len(self.models)-1:
                 # If the dataset has a transform
@@ -341,7 +322,7 @@
                     samples = d.data
 
                 # Checking whether GPU is avaliable and if it should be used
-                if self.device == 'cuda':
+                if self.device == "cuda":
                     # Applies the GPU usage to the data
                     samples = samples.cuda()
     
@@ -358,87 +339,51 @@
                 samples, _ = model.hidden_sampling(samples)
 
                 # Checking whether GPU is being used
-                if self.device == 'cuda':
+                if self.device == "cuda":
                     # If yes, get samples back to the CPU
                     samples = samples.cpu()
 
                 # Detaches the variable from the computing graph
                 samples = samples.detach()
-=======
-            # If the dataset has a transform
-            if d.transform:
-                # Applies the transform over the samples
-                samples = d.transform(d.data)
-
-            # If there is no transform
-            else:
-                # Just gather the samples
-                samples = d.data
+
+        return mse, pl
+
+    def reconstruct(
+        self, dataset: torch.utils.data.Dataset
+    ) -> Tuple[float, torch.Tensor]:
+        """Reconstructs batches of new samples.
+
+        Args:
+            dataset (torch.utils.data.Dataset): A Dataset object containing the training data.
+
+        Returns:
+            (Tuple[float, torch.Tensor]): Reconstruction error and visible probabilities, i.e., P(v|h).
+
+        """
+
+        logger.info("Reconstructing new samples ...")
+
+        # Resetting MSE to zero
+        mse = 0
+
+        # Defining the batch size as the amount of samples in the dataset
+        batch_size = len(dataset)
+
+        # Transforming the dataset into training batches
+        batches = DataLoader(
+            dataset, batch_size=batch_size, shuffle=False, num_workers=0
+        )
+
+        # For every batch
+        for samples, _ in tqdm(batches):
+            # Flattening the samples' batch
+            samples = samples.reshape(batch_size, self.models[0].n_visible)
 
             # Checking whether GPU is avaliable and if it should be used
             if self.device == "cuda":
                 # Applies the GPU usage to the data
                 samples = samples.cuda()
 
-            # Reshape the samples into an appropriate shape
-            samples = samples.reshape(len(dataset), model.n_visible)
-
-            # Gathers the targets
-            targets = d.targets
-
-            # Gathers the transform callable from current dataset
-            transform = None
-
-            # Performs a forward pass over the samples to get their probabilities
-            samples, _ = model.hidden_sampling(samples)
-
-            # Checking whether GPU is being used
-            if self.device == "cuda":
-                # If yes, get samples back to the CPU
-                samples = samples.cpu()
-
-            # Detaches the variable from the computing graph
-            samples = samples.detach()
->>>>>>> 3d81bd6a
-
-        return mse, pl
-
-    def reconstruct(
-        self, dataset: torch.utils.data.Dataset
-    ) -> Tuple[float, torch.Tensor]:
-        """Reconstructs batches of new samples.
-
-        Args:
-            dataset (torch.utils.data.Dataset): A Dataset object containing the training data.
-
-        Returns:
-            (Tuple[float, torch.Tensor]): Reconstruction error and visible probabilities, i.e., P(v|h).
-
-        """
-
-        logger.info("Reconstructing new samples ...")
-
-        # Resetting MSE to zero
-        mse = 0
-
-        # Defining the batch size as the amount of samples in the dataset
-        batch_size = len(dataset)
-
-        # Transforming the dataset into training batches
-        batches = DataLoader(
-            dataset, batch_size=batch_size, shuffle=False, num_workers=0
-        )
-
-        # For every batch
-        for samples, _ in tqdm(batches):
-            # Flattening the samples' batch
-            samples = samples.reshape(batch_size, self.models[0].n_visible)
-
-            # Checking whether GPU is avaliable and if it should be used
-            if self.device == "cuda":
-                # Applies the GPU usage to the data
-                samples = samples.cuda()
-
             # Applying the initial hidden probabilities as the samples
             hidden_probs = samples
 
